--- conflicted
+++ resolved
@@ -20,17 +20,15 @@
 # ./scripts/changelog.sh semanticVersionNumber [linkLabelStartNumber]
 ./scripts/extract-changelog-for-version.sh 1.3.37 5
 ```
-<<<<<<< HEAD
 ### 1.2.0-SNAPSHOT
 * Fix #558: Update CircleCI sonar jobs to run using JDK 11 environment.
 * Fix #546: Use `java.util.function.Function` instead of Guava's `com.google.common.base.Function`
 * Fix #545: Replace Boolean.valueOf with Boolean.parseBoolean for string to boolean conversion
 * Fix #515: Properties now get resolved in CustomResource fragments
-=======
+
 ### 1.1.1 (2021-02-23)
 * Fix #570: Disable namespace creation during k8s:resource with `jkube.namespace` flag
 * Fix #579: Fixed quarkus health paths
->>>>>>> cf887356
 
 ### 1.1.0 (2021-01-28)
 * Fix #455: Use OpenShiftServer with JUnit rule instead of directly instantiating the OpenShiftMockServer
