/**
 * Copyright (c) 2019 Red Hat, Inc.
 * This program and the accompanying materials are made
 * available under the terms of the Eclipse Public License 2.0
 * which is available at:
 *
 *     https://www.eclipse.org/legal/epl-2.0/
 *
 * SPDX-License-Identifier: EPL-2.0
 *
 * Contributors:
 *   Red Hat, Inc. - initial API and implementation
 */
package org.eclipse.jkube.kit.common.util;

import io.fabric8.kubernetes.api.model.ConfigMapBuilder;
import io.fabric8.kubernetes.api.model.ContainerPort;
import io.fabric8.kubernetes.api.model.ContainerPortBuilder;
import io.fabric8.kubernetes.api.model.EnvVar;
import io.fabric8.kubernetes.api.model.EnvVarBuilder;
import io.fabric8.kubernetes.api.model.HasMetadata;
<<<<<<< HEAD
import io.fabric8.kubernetes.api.model.Namespace;
import io.fabric8.kubernetes.api.model.NamespaceBuilder;
import io.fabric8.kubernetes.api.model.ObjectMetaBuilder;
=======
>>>>>>> cf887356
import io.fabric8.kubernetes.api.model.Quantity;
import io.fabric8.kubernetes.api.model.ReplicationControllerBuilder;
import io.fabric8.kubernetes.api.model.apiextensions.v1beta1.CustomResourceDefinition;
import io.fabric8.kubernetes.api.model.apiextensions.v1beta1.CustomResourceDefinitionBuilder;
import io.fabric8.kubernetes.api.model.apiextensions.v1beta1.CustomResourceDefinitionList;
import io.fabric8.kubernetes.api.model.apiextensions.v1beta1.CustomResourceDefinitionListBuilder;
import io.fabric8.kubernetes.api.model.apiextensions.v1beta1.CustomResourceDefinitionNamesBuilder;
import io.fabric8.kubernetes.api.model.apiextensions.v1beta1.CustomResourceDefinitionSpecBuilder;
import io.fabric8.kubernetes.api.model.apiextensions.v1beta1.CustomResourceDefinitionVersionBuilder;
import io.fabric8.kubernetes.api.model.apps.DaemonSetBuilder;
import io.fabric8.kubernetes.api.model.apps.DeploymentBuilder;
import io.fabric8.kubernetes.api.model.apps.ReplicaSetBuilder;
import io.fabric8.kubernetes.api.model.apps.StatefulSetBuilder;
import io.fabric8.kubernetes.client.dsl.base.CustomResourceDefinitionContext;
import io.fabric8.openshift.api.model.DeploymentConfigBuilder;
import io.fabric8.kubernetes.api.model.Service;
import io.fabric8.kubernetes.api.model.ServiceBuilder;
import io.fabric8.kubernetes.client.KubernetesClient;
import io.fabric8.kubernetes.client.dsl.Resource;
import io.fabric8.openshift.api.model.Template;
import mockit.Expectations;
import mockit.Mocked;
import mockit.Verifications;
import org.eclipse.jkube.kit.common.GenericCustomResource;
import org.eclipse.jkube.kit.common.KitLogger;
import org.junit.Test;

import java.io.File;
import java.io.IOException;
import java.util.ArrayList;
import java.util.Arrays;
import java.util.Collections;
import java.util.HashMap;
import java.util.HashSet;
import java.util.List;
import java.util.Map;
import java.util.Properties;
import java.util.Set;

import static org.assertj.core.api.Assertions.assertThat;
import static org.junit.Assert.assertEquals;
import static org.junit.Assert.assertFalse;
import static org.junit.Assert.assertNotNull;
import static org.junit.Assert.assertNull;
import static org.junit.Assert.assertTrue;

public class KubernetesHelperTest {

    @Mocked
    private KitLogger logger;

    @Test
    public void testListResourceFragments() {
        // Given
        File localResourceDir = new File(getClass().getResource("/util/fragments").getPath());

        // When & Then
        assertLocalFragments(KubernetesHelper.listResourceFragments(localResourceDir, null, logger), 2);
    }

    @Test
    public void testResourceFragmentsWithRemotes() {
        // Given
        List<String> remoteStrList = getRemoteFragments();
        File localResourceDir = new File(getClass().getResource("/util/fragments").getPath());

        // When
        File[] fragments = KubernetesHelper.listResourceFragments(localResourceDir, remoteStrList, logger);

        // Then
        assertLocalFragments(fragments, 4);
        assertTrue(Arrays.stream(fragments).anyMatch( f -> f.getName().equals("deployment.yaml")));
        assertTrue(Arrays.stream(fragments).anyMatch( f -> f.getName().equals("sa.yml")));
    }

    @Test
    public void testGetResourceFragmentFromSourceWithSomeResourceDirAndNullRemotes() {
        // Given
        File localResourceDir = new File(getClass().getResource("/util/fragments").getPath());

        // When
        File fragmentFile = KubernetesHelper.getResourceFragmentFromSource(localResourceDir, Collections.emptyList(), "service.yml", logger);

        // Then
        assertNotNull(fragmentFile);
        assertTrue(fragmentFile.exists());
        assertEquals("service.yml", fragmentFile.getName());
    }

    @Test
    public void testGetResourceFragmentWithNullResourceDirAndNullRemotes() {
        assertNull(KubernetesHelper.getResourceFragmentFromSource(null, null, "service.yml", logger));
    }

    @Test
    public void testGetResourceFragmentFromSourceWithNullResourceDirAndSomeRemotes() {
        // Given
        List<String> remotes = getRemoteFragments();

        // When
        File fragmentFile = KubernetesHelper.getResourceFragmentFromSource(null, remotes, "deployment.yaml", logger);

        // Then
        assertNotNull(fragmentFile);
        assertTrue(fragmentFile.exists());
        assertEquals("deployment.yaml", fragmentFile.getName());
    }

    @Test
    public void testGetResourceFragmentFromSourceWithSomeResourceDirAndSomeRemotes() {
        // Given
        File localResourceDir = new File(getClass().getResource("/util/fragments").getPath());
        List<String> remotes = getRemoteFragments();

        // When
        File fragmentFile = KubernetesHelper.getResourceFragmentFromSource(localResourceDir, remotes, "sa.yml", logger);

        // Then
        assertNotNull(fragmentFile);
        assertTrue(fragmentFile.exists());
        assertEquals("sa.yml", fragmentFile.getName());
    }

    @Test
    public void testGetQuantityFromString() {
        // Given
        Map<String, String> limitsAsStr = new HashMap<>();
        limitsAsStr.put("cpu", "200m");
        limitsAsStr.put("memory", "1Gi");

        // When
        Map<String, Quantity> limitAsQuantity = KubernetesHelper.getQuantityFromString(limitsAsStr);

        // Then
        assertNotNull(limitAsQuantity);
        assertEquals(2, limitAsQuantity.size());
        assertEquals(new Quantity("200m"), limitAsQuantity.get("cpu"));
        assertEquals(new Quantity("1Gi"), limitAsQuantity.get("memory"));
    }

    @Test
    public void testGetEnvVar() {
        // Given
        List<EnvVar> envVarList = prepareEnvVarList();

        // When
        String value1 = KubernetesHelper.getEnvVar(envVarList, "env1", "defaultValue");
        String value2 = KubernetesHelper.getEnvVar(envVarList, "JAVA_OPTIONS", "defaultValue");
        String value3 = KubernetesHelper.getEnvVar(envVarList, "FOO", "defaultValue");
        String value4 = KubernetesHelper.getEnvVar(envVarList, "UNKNOWN", "defaultValue");

        // Then
        assertEquals("value1", value1);
        assertEquals("-Dfoo=bar -Dxyz=abc", value2);
        assertEquals("BAR", value3);
        assertEquals("defaultValue", value4);
    }

    @Test
    public void testSetEnvVar() {
        // Given
        List<EnvVar> envVarList = prepareEnvVarList();

        // When
        boolean statusCode1 = KubernetesHelper.setEnvVar(envVarList, "FOO", "NEW_BAR");
        boolean statusCode2 = KubernetesHelper.setEnvVar(envVarList, "UNKNOWN_KEY", "UNKNOWN_VALUE");

        // Then
        assertTrue(statusCode1);
        assertEquals("NEW_BAR", KubernetesHelper.getEnvVar(envVarList, "FOO", "defaultValue"));
        assertTrue(statusCode2);
        assertEquals("UNKNOWN_VALUE", KubernetesHelper.getEnvVar(envVarList, "UNKNOWN_KEY", "defaultValue"));
    }

    @Test
    public void testRemoveEnvVar() {
        // Given
        List<EnvVar> envVarList = prepareEnvVarList();

        // When
        boolean statusCode1 = KubernetesHelper.removeEnvVar(envVarList, "FOO");

        // Then
        assertTrue(statusCode1);
        assertEquals("defaultValue", KubernetesHelper.getEnvVar(envVarList, "FOO", "defaultValue"));
    }

    @Test
    public void testIsExposedServiceReturnsTrue() {
        // Given
        Service service = new ServiceBuilder()
                .withNewMetadata()
                .addToLabels("expose", "true")
                .withName("svc1")
                .endMetadata()
                .build();

        // When
        boolean result = KubernetesHelper.isExposeService(service);

        // Then
        assertTrue(result);
    }

    @Test
    public void testIsExposedServiceReturnsFalse() {
        // Given
        Service service = new ServiceBuilder().withNewMetadata().withName("svc1").endMetadata().build();

        // When
        boolean result = KubernetesHelper.isExposeService(service);

        // Then
        assertFalse(result);
    }

    @Test
    public void testGetAnnotationValue() {
        // Given
        Service svc = new ServiceBuilder()
                .withNewMetadata()
                .withName("svc1")
                .addToAnnotations("expose", "true")
                .addToAnnotations("exposeUrl", "http://12.4.1.4:8223/test")
                .endMetadata().build();
        Service svc2 = null;

        // When
        String result1 = KubernetesHelper.getAnnotationValue(svc, "expose");
        String result2 = KubernetesHelper.getAnnotationValue(svc, "exposeUrl");
        String result3 = KubernetesHelper.getAnnotationValue(svc, "iDontExist");
        String result4 = KubernetesHelper.getAnnotationValue(svc2, "expose");

        // Then
        assertEquals("true", result1);
        assertEquals("http://12.4.1.4:8223/test", result2);
        assertNull(result3);
        assertNull(result4);
    }

    @Test
    public void testConvertToEnvVarList() {
        // Given
        Map<String, String> envVarAsStringMap = new HashMap<>();
        envVarAsStringMap.put("env1", "value1");
        envVarAsStringMap.put("JAVA_OPTIONS", "-Dfoo=bar -Dxyz=abc");
        envVarAsStringMap.put("FOO", "BAR");

        // When
        List<EnvVar> envVarList = KubernetesHelper.convertToEnvVarList(envVarAsStringMap);

        // Then
        assertNotNull(envVarList);
        assertEquals(3, envVarList.size());
        assertEquals("value1", KubernetesHelper.getEnvVar(envVarList, "env1", "defaultValue"));
        assertEquals("-Dfoo=bar -Dxyz=abc", KubernetesHelper.getEnvVar(envVarList, "JAVA_OPTIONS", "defaultValue"));
        assertEquals("BAR", KubernetesHelper.getEnvVar(envVarList, "FOO", "defaultValue"));

    }

    @Test
    public void testGetServiceExposeUrlReturnsUrlFromAnnotation(@Mocked KubernetesClient kubernetesClient, @Mocked Resource<Service> svcResource) throws InterruptedException {
        // Given
        Service svc = new ServiceBuilder().withNewMetadata().withName("svc1").endMetadata().build();
        Set<HasMetadata> entities = new HashSet<>();
        entities.add(svc);
        new Expectations() {{
            kubernetesClient.services().inNamespace(anyString).withName("svc1");
            result = svcResource;
            svcResource.get();
            result = new ServiceBuilder()
                    .withNewMetadata()
                    .withName("svc1")
                    .addToAnnotations("exposeUrl", "http://example.com")
                    .endMetadata()
                    .build();
        }};

        // When
        String result = KubernetesHelper.getServiceExposeUrl(kubernetesClient, entities, 3, "exposeUrl");

        // Then
        assertEquals("http://example.com", result);
        new Verifications() {{
            kubernetesClient.services().inNamespace(anyString).withName("svc1");
            times = 1;
            svcResource.get();
            times = 1;
        }};
    }

    @Test
    public void testGetServiceExposeUrlReturnsNull(@Mocked KubernetesClient kubernetesClient, @Mocked Resource<Service> svcResource) throws InterruptedException {
        // Given
        Service svc = new ServiceBuilder().withNewMetadata().withName("svc1").endMetadata().build();
        Set<HasMetadata> entities = new HashSet<>();
        entities.add(svc);
        new Expectations() {{
            kubernetesClient.services().inNamespace(anyString).withName("svc1");
            result = svcResource;
            svcResource.get();
            result = new ServiceBuilder()
                    .withNewMetadata()
                    .withName("svc1")
                    .endMetadata()
                    .build();
        }};

        // When
        String result = KubernetesHelper.getServiceExposeUrl(kubernetesClient, entities, 1, "exposeUrl");

        // Then
        assertNull(result);
        new Verifications() {{
            kubernetesClient.services().inNamespace(anyString).withName("svc1");
            times = 1;
            svcResource.get();
            times = 1;
        }};
    }

    @Test
    public void testGetFullyQualifiedApiGroupWithKind() {
        // Given
        CustomResourceDefinitionContext crd1 = new CustomResourceDefinitionContext.Builder()
                .withGroup("networking.istio.io")
                .withVersion("v1alpha3")
                .withKind("VirtualService")
                .build();
        CustomResourceDefinitionContext crd2 = new CustomResourceDefinitionContext.Builder()
                .withGroup("networking.istio.io")
                .withVersion("v1alpha3")
                .withKind("Gateway")
                .build();

        // When
        String result1 = KubernetesHelper.getFullyQualifiedApiGroupWithKind(crd1);
        String result2 = KubernetesHelper.getFullyQualifiedApiGroupWithKind(crd2);

        // Then
        assertEquals("networking.istio.io/v1alpha3#VirtualService", result1);
        assertEquals("networking.istio.io/v1alpha3#Gateway", result2);
    }

    @Test
    public void testContainsPort() {
        // Given
        List<ContainerPort> ports = new ArrayList<>();
        ports.add(new ContainerPortBuilder().withName("p1").withContainerPort(8001).build());
        ports.add(new ContainerPortBuilder().withName("p2").withContainerPort(8002).build());

        // When
        boolean result1 = KubernetesHelper.containsPort(ports, "8001");
        boolean result2 = KubernetesHelper.containsPort(ports, "8002");

        // Then
        assertTrue(result1);
        assertTrue(result2);
    }

    @Test
    public void testAddPort() {
        // When
        ContainerPort result = KubernetesHelper.addPort("8001", "p1", logger);

        // Then
        assertNotNull(result);
        assertEquals("p1", result.getName());
        assertEquals(8001, result.getContainerPort().intValue());
    }

    @Test
    public void testAddPortNullPortNumber() {
        assertNull(KubernetesHelper.addPort("", "", logger));
    }

    @Test
    public void testAddPortWithInvalidPortNumber() {
        assertNull(KubernetesHelper.addPort("90invalid", "", logger));
    }

    @Test
    public void testIsControllerResource() {
        assertTrue(KubernetesHelper.isControllerResource(new DeploymentBuilder().build()));
        assertTrue(KubernetesHelper.isControllerResource(new StatefulSetBuilder().build()));
        assertTrue(KubernetesHelper.isControllerResource(new ReplicationControllerBuilder().build()));
        assertTrue(KubernetesHelper.isControllerResource(new ReplicaSetBuilder().build()));
        assertTrue(KubernetesHelper.isControllerResource(new DeploymentConfigBuilder().build()));
        assertTrue(KubernetesHelper.isControllerResource(new DaemonSetBuilder().build()));
        assertFalse(KubernetesHelper.isControllerResource(new ConfigMapBuilder().build()));
    }

    @Test
    public void testGetNamespaceFromKubernetesListReturnsValidNamespace() {
        // Given
        Properties properties = new Properties();
        properties.put("jkube.namespace", "ns1");

        // When
        String namespace = KubernetesHelper.getConfiguredNamespace(properties, "default");

        // Then
        assertNotNull(namespace);
        assertEquals("ns1", namespace);
    }

    @Test
<<<<<<< HEAD
    public void loadResourcesWithNestedTemplateAndDuplicateResources() throws IOException {
        // Given
        final File manifest = new File(KubernetesHelperTest.class.getResource(
            "/util/kubernetes-helper/list-with-duplicates-and-template.yml").getFile());
        // When
        final Set<HasMetadata> result = KubernetesHelper.loadResources(manifest);
        // Then
        assertThat(result)
            .hasSize(3)
            .hasOnlyElementsOfTypes(Namespace.class, GenericCustomResource.class, Template.class)
            .extracting("metadata.name")
            .containsExactly("should-be-first", "custom-resource", "template-example");
    }

    @Test
    public void testGetCrdContextReturnsValidCrdContext() {
        // Given
        final CustomResourceDefinitionList crdList = crdList();
        GenericCustomResource genericCustomResource = new GenericCustomResource();
        genericCustomResource.setApiVersion("jkube.eclipse.org/v1alpha1");
        genericCustomResource.setKind("JKubeCustomResource");
        // When
        CustomResourceDefinitionContext result = KubernetesHelper.getCrdContext(crdList, genericCustomResource);
        // Then
        assertThat(result)
            .hasFieldOrPropertyWithValue("group", "jkube.eclipse.org")
            .hasFieldOrPropertyWithValue("kind", "JKubeCustomResource")
            .hasFieldOrPropertyWithValue("version", "v1alpha1")
            .hasFieldOrPropertyWithValue("scope", "Namespaced")
            .hasFieldOrPropertyWithValue("plural", "jkubecustomresources");
    }

    @Test
    public void testGetCrdContextWithVersionInListReturnsValidCrdContext() {
        // Given
        final CustomResourceDefinitionList crdList = crdList();
        GenericCustomResource genericCustomResource = new GenericCustomResource();
        genericCustomResource.setApiVersion("jkube.eclipse.org/v1");
        genericCustomResource.setKind("JKubeCustomResource");
        // When
        CustomResourceDefinitionContext result = KubernetesHelper.getCrdContext(crdList, genericCustomResource);
        // Then
        assertThat(result)
            .hasFieldOrPropertyWithValue("group", "jkube.eclipse.org")
            .hasFieldOrPropertyWithValue("kind", "JKubeCustomResource")
            .hasFieldOrPropertyWithValue("version", "v1")
            .hasFieldOrPropertyWithValue("scope", "Namespaced")
            .hasFieldOrPropertyWithValue("plural", "jkubecustomresourcesinlist");
    }

    @Test
    public void testGetCrdContextReturnsNullCrdContext() {
        // Given
        final CustomResourceDefinitionList crdList = crdList();
        GenericCustomResource genericCustomResource = new GenericCustomResource();
        genericCustomResource.setApiVersion("jkube.eclipse.org/v1alpha1");
        genericCustomResource.setKind("Unknown");
        // When
        CustomResourceDefinitionContext crdContext = KubernetesHelper.getCrdContext(crdList, genericCustomResource);
        // Then
        assertThat(crdContext).isNull();
=======
    public void testGetNamespaceFromKubernetesListReturnsNull() {
        // Given
        Properties properties = new Properties();

        // When
        String namespace = KubernetesHelper.getConfiguredNamespace(properties, "default");

        // Then
        assertEquals("default", namespace);
>>>>>>> cf887356
    }

    private void assertLocalFragments(File[] fragments, int expectedSize) {
        assertEquals(expectedSize, fragments.length);
        assertTrue(Arrays.stream(fragments).anyMatch( f -> f.getName().equals("deployment.yml")));
        assertTrue(Arrays.stream(fragments).anyMatch( f -> f.getName().equals("service.yml")));
    }

    private List<EnvVar> prepareEnvVarList() {
        List<EnvVar> envVarList = new ArrayList<>();
        envVarList.add(new EnvVarBuilder().withName("env1").withValue("value1").build());
        envVarList.add(new EnvVarBuilder().withName("JAVA_OPTIONS").withValue("-Dfoo=bar -Dxyz=abc").build());
        envVarList.add(new EnvVarBuilder().withName("FOO").withValue("BAR").build());

        return envVarList;
    }

    private List<String> getRemoteFragments() {
        List<String> remoteStrList = new ArrayList<>();

        remoteStrList.add("https://gist.githubusercontent.com/lordofthejars/ac2823cec7831697d09444bbaa76cd50/raw/e4b43f1b6494766dfc635b5959af7730c1a58a93/deployment.yaml");
        remoteStrList.add("https://gist.githubusercontent.com/rohanKanojia/c4ac4ae5533f0bf0dd77d13c905face7/raw/8a7de1e27c1f437c1ccbd186ed247efd967953ee/sa.yml");
        return remoteStrList;
    }

    private static CustomResourceDefinitionList crdList() {
        return new CustomResourceDefinitionListBuilder().addToItems(
            crd("jkubecustomresources", "jkube.eclipse.org", "v1beta1", "JKubeCustomResource"),
            crd("jkubecustomresources", "jkube.eclipse.org", "v1alpha1", "JKubeCustomResource"),
            crd("jkubecustomresources", "jkube.eclipse.org", "v2", "JKubeCustomResource"),
            crdVL("jkubecustomresourcesinlist", "jkube.eclipse.org", "v1", "JKubeCustomResource"),
            crd("jkubepods", "jkube.eclipse.org", "v2", "JKubePods"),
            crd("jkubepods", "jkube.eclipse.org", "v1alpha1", "JKubePods"),
            crdVL("jkubepods", "jkube.eclipse.org", "v1", "JKubePods"),
            crdVL("odds", "other.eclipse.org", "v1", "Odd")
        ).build();
    }

    private static CustomResourceDefinition crd(String plural, String group, String version, String kind) {
        return new CustomResourceDefinitionBuilder()
            .withMetadata(new ObjectMetaBuilder()
                .withName(plural + group)
                .build())
            .withSpec(new CustomResourceDefinitionSpecBuilder()
                .withGroup(group)
                .withVersion(version)
                .withScope("Namespaced")
                .withNames(new CustomResourceDefinitionNamesBuilder()
                    .withKind(kind)
                    .withPlural(plural)
                    .build())
            .build())
        .build();
    }

    private static CustomResourceDefinition crdVL(String plural, String group, String version, String kind) {
        return new CustomResourceDefinitionBuilder(crd(plural, group, version, kind))
            .editSpec()
            .withVersion(null)
            .withVersions(new CustomResourceDefinitionVersionBuilder()
                .withName(version)
                .build())
            .endSpec()
            .build();
    }

}<|MERGE_RESOLUTION|>--- conflicted
+++ resolved
@@ -19,12 +19,9 @@
 import io.fabric8.kubernetes.api.model.EnvVar;
 import io.fabric8.kubernetes.api.model.EnvVarBuilder;
 import io.fabric8.kubernetes.api.model.HasMetadata;
-<<<<<<< HEAD
 import io.fabric8.kubernetes.api.model.Namespace;
 import io.fabric8.kubernetes.api.model.NamespaceBuilder;
 import io.fabric8.kubernetes.api.model.ObjectMetaBuilder;
-=======
->>>>>>> cf887356
 import io.fabric8.kubernetes.api.model.Quantity;
 import io.fabric8.kubernetes.api.model.ReplicationControllerBuilder;
 import io.fabric8.kubernetes.api.model.apiextensions.v1beta1.CustomResourceDefinition;
@@ -432,7 +429,18 @@
     }
 
     @Test
-<<<<<<< HEAD
+    public void testGetNamespaceFromKubernetesListReturnsNull() {
+        // Given
+        Properties properties = new Properties();
+
+        // When
+        String namespace = KubernetesHelper.getConfiguredNamespace(properties, "default");
+
+        // Then
+        assertEquals("default", namespace);
+    }
+
+    @Test
     public void loadResourcesWithNestedTemplateAndDuplicateResources() throws IOException {
         // Given
         final File manifest = new File(KubernetesHelperTest.class.getResource(
@@ -494,17 +502,6 @@
         CustomResourceDefinitionContext crdContext = KubernetesHelper.getCrdContext(crdList, genericCustomResource);
         // Then
         assertThat(crdContext).isNull();
-=======
-    public void testGetNamespaceFromKubernetesListReturnsNull() {
-        // Given
-        Properties properties = new Properties();
-
-        // When
-        String namespace = KubernetesHelper.getConfiguredNamespace(properties, "default");
-
-        // Then
-        assertEquals("default", namespace);
->>>>>>> cf887356
     }
 
     private void assertLocalFragments(File[] fragments, int expectedSize) {
