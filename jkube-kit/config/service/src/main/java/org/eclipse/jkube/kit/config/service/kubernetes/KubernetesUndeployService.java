--- conflicted
+++ resolved
@@ -37,12 +37,9 @@
 import io.fabric8.kubernetes.api.model.HasMetadata;
 import io.fabric8.kubernetes.client.dsl.base.CustomResourceDefinitionContext;
 
-<<<<<<< HEAD
 import static org.eclipse.jkube.kit.common.util.KubernetesHelper.getCrdContext;
-=======
 import static org.eclipse.jkube.kit.common.util.KubernetesHelper.getCustomResourcesFileToNameMap;
 import static org.eclipse.jkube.kit.common.util.KubernetesHelper.getConfiguredNamespace;
->>>>>>> cf887356
 import static org.eclipse.jkube.kit.common.util.KubernetesHelper.loadResources;
 import static org.eclipse.jkube.kit.config.service.ApplyService.getK8sListWithNamespaceFirst;
 
@@ -72,14 +69,9 @@
     }
     List<HasMetadata> undeployEntities = getK8sListWithNamespaceFirst(entities);
     Collections.reverse(undeployEntities);
-<<<<<<< HEAD
-    final String currentNamespace = currentNamespace(undeployEntities);
+    final String currentNamespace = getConfiguredNamespace(jKubeServiceHub.getConfiguration().getProperties(),
+        jKubeServiceHub.getClusterAccess().getNamespace());
     undeployCustomResources(currentNamespace, undeployEntities);
-=======
-    final String currentNamespace = getConfiguredNamespace(jKubeServiceHub.getConfiguration().getProperties(),
-            jKubeServiceHub.getClusterAccess().getNamespace());
-    undeployCustomResources(currentNamespace, resourceDir, resourceConfig);
->>>>>>> cf887356
     undeployResources(currentNamespace, undeployEntities);
   }
 
@@ -111,7 +103,6 @@
     };
   }
 
-<<<<<<< HEAD
   // Visible for testing
   String currentNamespace(List<HasMetadata> entities) {
     for (HasMetadata entity : entities) {
@@ -144,15 +135,6 @@
     } catch (IOException exception) {
       logger.error("Unable to undeploy %s %s/%s", apiVersionAndKind, namespace, name);
     }
-=======
-  private void deleteCustomResource(File customResourceFile, String namespace, CustomResourceDefinitionContext crdContext)
-      throws IOException {
-    Map<String, Object> customResource = unmarshalCustomResourceFile(customResourceFile);
-    Map<String, Object> objectMeta = (Map<String, Object>)customResource.get("metadata");
-    String name = objectMeta.get("name").toString();
-    logger.info("Deleting Custom Resource %s %s", KubernetesHelper.getFullyQualifiedApiGroupWithKind(crdContext), name);
-    KubernetesClientUtil.doDeleteCustomResource(jKubeServiceHub.getClient(), crdContext, namespace, name);
->>>>>>> cf887356
   }
 
   protected JKubeServiceHub getjKubeServiceHub() {
